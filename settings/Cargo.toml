--- conflicted
+++ resolved
@@ -4,10 +4,5 @@
 edition = "2021"
 
 [dependencies]
-<<<<<<< HEAD
-clap = { version = "4.0.11", features = ["derive", "env"] }
-bitcoin = "0.29.2"
-=======
 clap = { version = "4.0.26", features = ["derive", "env"] }
-bitcoin = "0.29.0"
->>>>>>> 98ad3756
+bitcoin = "0.29.2"